--- conflicted
+++ resolved
@@ -15,11 +15,8 @@
 //! Methods on Dom that modify its contents and are guaranteed to conform to
 //! our invariants e.g. no empty text nodes, no adjacent text nodes.
 
-<<<<<<< HEAD
 use crate::dom::nodes::dom_node::DomNodeKind::{ListItem, Paragraph};
 use crate::dom::nodes::ContainerNodeKind;
-=======
->>>>>>> b44a9b4d
 use crate::dom::unicode_string::UnicodeStr;
 use crate::{DomHandle, DomNode, UnicodeString};
 
@@ -470,28 +467,7 @@
         let mut right = clone.split_sub_tree_from(from_handle, offset, depth);
 
         // Remove unmodified children of the right split
-<<<<<<< HEAD
-        // TODO: create a utility for this
-        let right = right.take_document();
-
-        // Remove unmodified children of the left split and apply a generic container
-        // TODO: create a utility for this
-        let mut left = DomNode::Container(ContainerNode::new(
-            S::default(),
-            ContainerNodeKind::Generic,
-            None,
-            vec![clone
-                .lookup_node(&from_handle.sub_handle_up_to(depth))
-                .as_container()
-                .unwrap()
-                .children()
-                .last()
-                .unwrap()
-                .clone()],
-        ));
-        left.set_handle(DomHandle::root());
-=======
-        let mut right = right.into_container().unwrap().take_children();
+        let mut right = right.into_container().take_children();
         right.truncate(1);
 
         // Remove unmodified children of the left split
@@ -501,7 +477,6 @@
             .unwrap()
             .take_children();
         let left = left.split_off(left.len() - 1);
->>>>>>> b44a9b4d
 
         // Reset the handle roots after unmodified siblings were removed
         let mut right_handle =
