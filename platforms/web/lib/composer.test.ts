--- conflicted
+++ resolved
@@ -6,11 +6,7 @@
 Please see LICENSE in the repository root for full details.
 */
 
-<<<<<<< HEAD
-import { type ComposerModel } from '@vector-im/matrix-wysiwyg-wasm';
-=======
-import { ComposerModel, HtmlSource } from '@vector-im/matrix-wysiwyg-wasm';
->>>>>>> f822b688
+import { type ComposerModel, HtmlSource } from '@vector-im/matrix-wysiwyg-wasm';
 
 import { processInput } from './composer';
 import { type FormattingFunctions } from './types';
