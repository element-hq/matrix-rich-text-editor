//
// Copyright 2022 The Matrix.org Foundation C.I.C
//
// Licensed under the Apache License, Version 2.0 (the "License");
// you may not use this file except in compliance with the License.
// You may obtain a copy of the License at
//
// http://www.apache.org/licenses/LICENSE-2.0
//
// Unless required by applicable law or agreed to in writing, software
// distributed under the License is distributed on an "AS IS" BASIS,
// WITHOUT WARRANTIES OR CONDITIONS OF ANY KIND, either express or implied.
// See the License for the specific language governing permissions and
// limitations under the License.
//

import OSLog
import SwiftUI

/// Provides a SwiftUI displayable view for the composer UITextView component.
public struct WysiwygComposerView: UIViewRepresentable {
    // MARK: - Internal

    public var content: WysiwygComposerContent
    public var replaceText: (NSAttributedString, NSRange, String) -> Bool
    public var select: (NSAttributedString, NSRange) -> Void
    public var didUpdateText: (UITextView) -> Void
<<<<<<< HEAD
    private var textColor = Color.primary
    @Binding public var focused: Bool

    public init(focused: Binding<Bool>,
                content: WysiwygComposerContent,
=======
    
    private var tintColor = Color.accentColor
    
    public init(content: WysiwygComposerContent,
>>>>>>> 5d5728ff
                replaceText: @escaping (NSAttributedString, NSRange, String) -> Bool,
                select: @escaping (NSAttributedString, NSRange) -> Void,
                didUpdateText: @escaping (UITextView) -> Void) {
        self.content = content
        self.replaceText = replaceText
        self.select = select
        self.didUpdateText = didUpdateText
        _focused = focused
    }
    
    public func makeUIView(context: Context) -> UITextView {
        let textView = UITextView()

        textView.accessibilityIdentifier = "WysiwygComposer"
        textView.font = UIFont.preferredFont(forTextStyle: .body)
        textView.autocapitalizationType = .sentences
        textView.isSelectable = true
        textView.isUserInteractionEnabled = true
        textView.delegate = context.coordinator
        textView.textStorage.delegate = context.coordinator
        textView.textContainerInset = .zero
        textView.textContainer.lineFragmentPadding = 0
        textView.adjustsFontForContentSizeCategory = true
        textView.backgroundColor = .clear
        textView.tintColor = UIColor(tintColor)
        return textView
    }

    public func updateUIView(_ uiView: UITextView, context: Context) {
        Logger.textView.logDebug([content.logAttributedSelection,
                                  content.logText],
                                 functionName: #function)
        uiView.apply(content)
        context.coordinator.didUpdateText(uiView)
<<<<<<< HEAD
        uiView.textColor = UIColor(textColor)
        
        switch (focused, uiView.isFirstResponder) {
        case (true, false): uiView.becomeFirstResponder()
        case (false, true): uiView.resignFirstResponder()
        default: break
        }
=======
        uiView.tintColor = UIColor(tintColor)
>>>>>>> 5d5728ff
    }

    public func makeCoordinator() -> Coordinator {
        Coordinator($focused, replaceText, select, didUpdateText)
    }

    /// Coordinates UIKit communication.
    public class Coordinator: NSObject, UITextViewDelegate, NSTextStorageDelegate {
        var focused: Binding<Bool>
        var replaceText: (NSAttributedString, NSRange, String) -> Bool
        var select: (NSAttributedString, NSRange) -> Void
        var didUpdateText: (UITextView) -> Void
        init(_ focused: Binding<Bool>,
             _ replaceText: @escaping (NSAttributedString, NSRange, String) -> Bool,
             _ select: @escaping (NSAttributedString, NSRange) -> Void,
             _ didUpdateText: @escaping (UITextView) -> Void) {
            self.focused = focused
            self.replaceText = replaceText
            self.select = select
            self.didUpdateText = didUpdateText
        }

        public func textView(_ textView: UITextView, shouldChangeTextIn range: NSRange, replacementText text: String) -> Bool {
            Logger.textView.logDebug(["Sel(att): \(range)",
                                      textView.logText,
                                      "Replacement: \"\(text)\""],
                                     functionName: #function)
            return replaceText(textView.attributedText, range, text)
        }

        public func textViewDidChange(_ textView: UITextView) {
            Logger.textView.logDebug([textView.logSelection,
                                      textView.logText],
                                     functionName: #function)
            didUpdateText(textView)
        }

        public func textViewDidChangeSelection(_ textView: UITextView) {
            Logger.textView.logDebug([textView.logSelection],
                                     functionName: #function)
            select(textView.attributedText, textView.selectedRange)
        }
        
        public func textViewDidBeginEditing(_ textView: UITextView) {
            focused.wrappedValue = true
        }
        
        public func textViewDidEndEditing(_ textView: UITextView) {
            focused.wrappedValue = false
        }
    }
}

public extension WysiwygComposerView {
    /// Sets the tintColor of the WYSIWYG textView, if not used the default value is Color.accent.
    func tintColor(_ tintColor: Color) -> Self {
        var newSelf = self
        newSelf.tintColor = tintColor
        return newSelf
    }
}

// MARK: - Logger

private extension Logger {
    static let textView = Logger(subsystem: subsystem, category: "TextView")
}<|MERGE_RESOLUTION|>--- conflicted
+++ resolved
@@ -25,18 +25,11 @@
     public var replaceText: (NSAttributedString, NSRange, String) -> Bool
     public var select: (NSAttributedString, NSRange) -> Void
     public var didUpdateText: (UITextView) -> Void
-<<<<<<< HEAD
-    private var textColor = Color.primary
+    private var tintColor = Color.accentColor
     @Binding public var focused: Bool
 
     public init(focused: Binding<Bool>,
                 content: WysiwygComposerContent,
-=======
-    
-    private var tintColor = Color.accentColor
-    
-    public init(content: WysiwygComposerContent,
->>>>>>> 5d5728ff
                 replaceText: @escaping (NSAttributedString, NSRange, String) -> Bool,
                 select: @escaping (NSAttributedString, NSRange) -> Void,
                 didUpdateText: @escaping (UITextView) -> Void) {
@@ -71,17 +64,13 @@
                                  functionName: #function)
         uiView.apply(content)
         context.coordinator.didUpdateText(uiView)
-<<<<<<< HEAD
-        uiView.textColor = UIColor(textColor)
+        uiView.tintColor = UIColor(tintColor)
         
         switch (focused, uiView.isFirstResponder) {
         case (true, false): uiView.becomeFirstResponder()
         case (false, true): uiView.resignFirstResponder()
         default: break
         }
-=======
-        uiView.tintColor = UIColor(tintColor)
->>>>>>> 5d5728ff
     }
 
     public func makeCoordinator() -> Coordinator {
