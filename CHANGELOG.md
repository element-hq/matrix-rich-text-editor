--- conflicted
+++ resolved
@@ -3,13 +3,10 @@
 # [Unreleased]
 - [Rust] Bump Rust version to `1.76`.
 - [Web] Bump wasm-pack version to `0.13.1`.
-<<<<<<< HEAD
+- [Web] Switch bindings/wysiwyg-wasm from npm to yarn.
+- [Web] Add typescript checking to bindings/wysiwyg-wasm.
 - [Web] Update vite and related packages.
 - [Web] Simplify build scripts.
-=======
-- [Web] Switch bindings/wysiwyg-wasm from npm to yarn.
-- [Web] Add typescript checking to bindings/wysiwyg-wasm.
->>>>>>> e88ee8f4
 
 # [2.37.14]
 - [Android] Have separate modes for parsing HTML for 'editor mode' and 'message mode' using `isEditor: Boolean` parameter.
